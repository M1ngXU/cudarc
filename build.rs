fn main() {
    find_cuda_helper::include_cuda();
    println!("cargo:rustc-link-lib=dylib=nvrtc");
    println!("cargo:rustc-link-lib=dylib=curand");
    println!("cargo:rustc-link-lib=dylib=cudart");
<<<<<<< HEAD
    // TODO maybe clean up
    println!(r"cargo:rustc-link-search=native=C:\Program Files\NVIDIA\CUDNN\v8.6\lib\x64");
    println!("cargo:rustc-link-lib=dylib=cudnn64_8");
=======
    println!("cargo:rustc-link-lib=dylib=cublas");
    println!("cargo:rustc-link-lib=dylib=cublasLt");
>>>>>>> 5b909137
}<|MERGE_RESOLUTION|>--- conflicted
+++ resolved
@@ -3,12 +3,9 @@
     println!("cargo:rustc-link-lib=dylib=nvrtc");
     println!("cargo:rustc-link-lib=dylib=curand");
     println!("cargo:rustc-link-lib=dylib=cudart");
-<<<<<<< HEAD
     // TODO maybe clean up
     println!(r"cargo:rustc-link-search=native=C:\Program Files\NVIDIA\CUDNN\v8.6\lib\x64");
     println!("cargo:rustc-link-lib=dylib=cudnn64_8");
-=======
     println!("cargo:rustc-link-lib=dylib=cublas");
     println!("cargo:rustc-link-lib=dylib=cublasLt");
->>>>>>> 5b909137
 }